--- conflicted
+++ resolved
@@ -33,11 +33,6 @@
 
 async function getJsonFrom(url, authorization, retryAttempt = 1, delay = INITIAL_BACKOFF_DELAY) {
     try {
-<<<<<<< HEAD
-        const response = await get('get', url, authorization);
-        console.log('Response from GET ' + url + ': ' + JSON.stringify(response));
-        return response.body;
-=======
         const {body} = await get('get', url, authorization);
 
         /*
@@ -61,7 +56,6 @@
             console.log(`Successfully received response from url '${url}'.`);
             return body;
         }
->>>>>>> d6c6b6c3
     } catch (error) {
         // TODO: capture error on lines 56 and 58 in order to give a more detailed idea of
         //  what went wrong where (see https://broadworkbench.atlassian.net/browse/WA-13)
