--- conflicted
+++ resolved
@@ -9,13 +9,10 @@
 exports.martha_v1 = (req, res) => {
   //allow browser to request this from another app
     res.set("Access-Control-Allow-Origin", "*");
-<<<<<<< HEAD
-=======
-  }
->>>>>>> 7a3884d8
     console.log(req.headers);
     console.log(req.method);
     console.log(res);
+    console.log(res.headers);
     var orig_url = req.body.url;
     console.log(req.body);
     console.log(req.body.url);
