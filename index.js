--- conflicted
+++ resolved
@@ -8,8 +8,6 @@
 
 exports.martha_v1 = (req, res) => {
   //allow browser to request this from another app
-<<<<<<< HEAD
-
   var orig_url = req.body.url;
   var parsed_url = url.parse(orig_url);
   var orig_path = parsed_url.path;
@@ -48,59 +46,6 @@
               var correctUrl = currentUrl;
               res.setHeader('Access-Control-Allow-Origin', "*");
               res.status(200).send(correctUrl);
-=======
-    res.setHeader("Access-Control-Allow-Origin", "*");
-    console.log(req.headers);
-    console.log(req.method);
-    console.log(res);
-    console.log(res.headers);
-    var orig_url = req.body.url;
-    console.log(req.body);
-    console.log(req.body.url);
-    var parsed_url = url.parse(orig_url);
-    var orig_path = parsed_url.path;
-    var new_path = '/api/ga4gh/dos/v1/dataobjects' + orig_path;
-    parsed_url.protocol = 'https';
-    parsed_url.path = new_path;
-    parsed_url.pathname = new_path;
-    var http_url = url.format(parsed_url);
-    superagent.get(http_url)
-        .end(function(err, response) {
-            if(err){
-                console.error(err);
-                res.status(502).send(err);
-                return;
-            };
-            try {
-                var parsedData = JSON.parse(response.text);
-            } catch(e) {
-                // console.error(e);
-                res.status(400).send(`Data returned not in correct format`);
-                return;
-            };
-            var allData = parsedData["data_object"];
-            if (!allData) {
-                res.status(400).send(`No data received from ${req.body.url}`);
-            } else {
-                var urls = allData["urls"];
-                var pattern = (req.body.pattern);
-                if (!pattern) {
-                    res.status(400).send(`No pattern param specified`);
-                    return;
-                }
-                for (var url in urls) {
-                    var currentUrl = urls[url]["url"];
-                    if (currentUrl.startsWith(pattern)) {
-                        var correctUrl = currentUrl;
-                        res.status(200).send(correctUrl);
-                    }
-                }
-                //gone through all urls, no match found
-                if (!correctUrl) {
-                    res.status(404).send(`No ${pattern} link found`);
-                }
-                ;
->>>>>>> 97e2b985
             }
           }
           //gone through all urls, no match found
