/**
 * Google Cloud Function for GUID resolution
 * written by Ursa S 02/18
 */

const superagent = require('superagent');
const url = require('url')

exports.martha_v1 = (req, res) => {
    var orig_url = req.body.url;
    var pattern = req.body.pattern;
    if(!orig_url) {
      orig_url = JSON.parse(req.body.toString()).url;
      pattern = JSON.parse(req.body.toString()).pattern;
    }
    if(req.headers && req.headers.hasOwnProperty('origin')) {
      res.setHeader('Access-Control-Allow-Origin', '*');
      res.setHeader('Access-Control-Allow-Methods', ["POST", "GET"]);
    }
    var parsed_url = url.parse(orig_url);
    var orig_path = parsed_url.pathname;
<<<<<<< HEAD
=======
    console.log(orig_path);
>>>>>>> ec64e012
    var new_path = '/ga4gh/dos/v1/dataobjects' + orig_path;
    console.log(new_path);
    parsed_url.protocol = 'https';
    parsed_url.path = new_path;
    parsed_url.pathname = new_path;
    console.log(parsed_url);
    console.log(parsed_url.toString);
    var http_url = url.format(parsed_url);

    console.log(http_url);
    superagent.get(http_url)
        .end(function(err, response) {
            if(err){
                console.error(err);
                res.status(502).send(err);
                return;
            };
            try {
                var parsedData = JSON.parse(response.text);
            } catch(e) {
                // console.error(e);
                res.status(400).send(`Data returned not in correct format`);
                return;
            };
            var allData = parsedData["data_object"];
            if (!allData) {
                res.status(400).send(`No data received from ${req.body.url}`);
            } else {
                var urls = allData["urls"];
                if (!pattern) {
                    res.status(400).send(`No pattern param specified`);
                    return;
                }
                for (var url in urls) {
                    var currentUrl = urls[url]["url"];
                    if (currentUrl.startsWith(pattern)) {
                        var correctUrl = currentUrl;
                        res.status(200).send(correctUrl);
                    }
                }
                //gone through all urls, no match found
                if (!correctUrl) {
                    res.status(404).send(`No ${pattern} link found`);
                }
                ;
            }
            ;
        });
};<|MERGE_RESOLUTION|>--- conflicted
+++ resolved
@@ -19,10 +19,6 @@
     }
     var parsed_url = url.parse(orig_url);
     var orig_path = parsed_url.pathname;
-<<<<<<< HEAD
-=======
-    console.log(orig_path);
->>>>>>> ec64e012
     var new_path = '/ga4gh/dos/v1/dataobjects' + orig_path;
     console.log(new_path);
     parsed_url.protocol = 'https';
