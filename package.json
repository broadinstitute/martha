--- conflicted
+++ resolved
@@ -26,11 +26,7 @@
     "superagent": "^6.1.0"
   },
   "devDependencies": {
-<<<<<<< HEAD
-    "ava": "^3.12.1",
-=======
     "ava": "^3.13.0",
->>>>>>> 17385f19
     "eslint": "^7.11.0",
     "minimist": "^1.2.5",
     "nyc": "^15.1.0",
