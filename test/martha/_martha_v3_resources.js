--- conflicted
+++ resolved
@@ -376,21 +376,16 @@
     version: 'f70e5775'
 };
 
-const kidsFirstDrsMarthaResult = (expectedAccessUrl) => {
+const kidsFirstDrsMarthaResult = (expectedAccessMethodType, expectedAccessUrl) => {
     return {
         contentType: 'application/json',
         size: 55121736836,
         timeCreated: '2018-05-23T12:32:32.594Z',
         timeUpdated: '2018-05-23T12:32:32.594Z',
         bucket: null, // expected, uses S3
-<<<<<<< HEAD
-        name: null, // there is definitely a name in the server response, why isn't Martha using it?
+        name: null, // expected, uses S3
+        accessMethodType: expectedAccessMethodType,
         accessUrl: expectedAccessUrl,
-=======
-        name: null, // expected, uses S3
-        accessMethodType: null,
-        accessUrl: null,
->>>>>>> e6d79470
         gsUri: null, // expected, uses S3
         googleServiceAccount: null,
         bondProvider: 'kids-first',
