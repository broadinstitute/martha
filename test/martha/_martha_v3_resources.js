// Most sample DRS server responses in this file originate in this document:
// https://docs.google.com/document/d/1Wf4enSGOEXD5_AE-uzLoYqjIp5MnePbZ6kYTVFp1WoM/edit#
//
// The leading _ in the filename prevents `ava` from looking for tests in it

// Invalid example

const dosObjectWithMissingFields = {
    "data_object": {
        id: 'v1_abc-123',
        description: '123 BAM file',
        name: '123.mapped.abc.bam',
        created: '2020-04-27T15:56:09.696Z',
        version: '0',
        mime_type: 'application/octet-stream',
        size: 123456
    }
};

const dosObjectWithInvalidFields = {
    "data_object": {
        urls: 'gs://i/should/have/been/an/array',
    }
};

const expectedObjWithMissingFields = {
    contentType: 'application/octet-stream',
    size: 123456,
    timeCreated: '2020-04-27T15:56:09.696Z',
    timeUpdated: null,
    bucket: null,
    name: null,
    gsUri: null,
    googleServiceAccount: null,
    bondProvider: 'dcf-fence',
    fileName: '123.mapped.abc.bam',
    hashes: null
};

// Unaffiliated DOS examples

const sampleDosResponse = {
    "data_object": {
        aliases: [],
        checksums: [
            {
                checksum: "8a366443",
                type: "crc32c"
            }, {
                checksum: "336ea55913bc261b72875bd259753046",
                type: "md5"
            }, {
                checksum: "f76877f8e86ec3932fd2ae04239fbabb8c90199dab0019ae55fa42b31c314c44",
                type: "sha256"
            }

        ],
        created: "2020-04-27T15:56:09.696Z",
        description: "",
        id: "dg.4503/00e6cfa9-a183-42f6-bb44-b70347106bbe",
        mime_type: "",
        size: 15601108255,
        updated: "2020-04-27T15:56:09.696Z",
        urls: [
            {
                url: 'gs://bogus/my_data'
            }
        ],
        version: "6d60cacf"
    }
};

const sampleDosMarthaResult = (expectedGoogleServiceAccount) => {
    return {
        contentType: 'application/octet-stream',
        size: 15601108255,
        timeCreated: '2020-04-27T15:56:09.696Z',
        timeUpdated: '2020-04-27T15:56:09.696Z',
        bucket: 'bogus',
        name: 'my_data',
        gsUri: 'gs://bogus/my_data',
        googleServiceAccount: expectedGoogleServiceAccount,
        bondProvider: 'dcf-fence',
        fileName: 'my_data',
        hashes: {
            md5: '336ea55913bc261b72875bd259753046',
            sha256: 'f76877f8e86ec3932fd2ae04239fbabb8c90199dab0019ae55fa42b31c314c44',
            crc32c: '8a366443'
        }
    };
};

// dataguids.org
// returned via `curl https://dataguids.org/ga4gh/dos/v1/dataobjects/a41b0c4f-ebfb-4277-a941-507340dea85d`
const dataGuidsOrgResponse = {
    data_object: {
        checksums: [
            {
                checksum: '0d22c86537e22ad9e924c7c756b23131',
                type: 'md5'
            }
        ],
        created: '2018-06-26T18:53:21.416896',
        description: '',
        id: 'a41b0c4f-ebfb-4277-a941-507340dea85d',
        mime_type: '',
        name: null,
        size: 39830,
        updated: '2018-06-26T18:53:21.416908',
        urls: [
            {
                'url':
                    'gs://gdc-tcga-phs000178-open/a41b0c4f-ebfb-4277-a941-507340dea85d' +
                    '/nationwidechildrens.org_clinical.TCGA-56-A4BY.xml'
            },
            {
                'url':
                    's3://tcga-2-open/a41b0c4f-ebfb-4277-a941-507340dea85d' +
                    '/nationwidechildrens.org_clinical.TCGA-56-A4BY.xml'
            }
        ],
        version: 'a095f638'
    }
};

const dataGuidsOrgMarthaResult = (expectedGoogleServiceAccount) => {
    return {
        contentType: 'application/octet-stream',
        size: 39830,
        timeCreated: '2018-06-26T18:53:21.416Z',
        timeUpdated: '2018-06-26T18:53:21.416Z',
        bucket: 'gdc-tcga-phs000178-open',
        name: 'a41b0c4f-ebfb-4277-a941-507340dea85d/nationwidechildrens.org_clinical.TCGA-56-A4BY.xml',
        gsUri:
            'gs://gdc-tcga-phs000178-open/a41b0c4f-ebfb-4277-a941-507340dea85d' +
            '/nationwidechildrens.org_clinical.TCGA-56-A4BY.xml',
        googleServiceAccount: expectedGoogleServiceAccount,
        bondProvider: 'dcf-fence',
        fileName: 'nationwidechildrens.org_clinical.TCGA-56-A4BY.xml',
        hashes: {
            md5: '0d22c86537e22ad9e924c7c756b23131'
        }
    };
};

// Jade

const jadeDrsResponse = {
    id: 'v1_93dc1e76-8f1c-4949-8f9b-07a087f3ce7b_8b07563a-542f-4b5c-9e00-e8fe6b1861de',
    description: 'HG00096 BAM file',
    name: 'HG00096.mapped.ILLUMINA.bwa.GBR.low_coverage.20120522.bam',
    size: 15601108255,
    created_time: '2020-04-27T15:56:09.696Z', // eslint-disable-line camelcase
    updated_time: '2020-04-27T15:56:09.696Z', // eslint-disable-line camelcase
    version: '0',
    mime_type: 'application/octet-stream', // eslint-disable-line camelcase
    checksums: [
        {
            checksum: '336ea55913bc261b72875bd259753046',
            type: 'md5'
        },
        {
            checksum: 'f76877f8e86ec3932fd2ae04239fbabb8c90199dab0019ae55fa42b31c314c44',
            type: 'sha256'
        },
        {
            checksum: '8a366443',
            type: 'crc32c'
        }
    ],
    access_methods: [ // eslint-disable-line camelcase
        {
            type: 'gs',
            access_url: { // eslint-disable-line camelcase
                url:
                    'gs://broad-jade-dev-data-bucket/fd8d8492-ad02-447d-b54e-35a7ffd0e7a5/' +
                    '8b07563a-542f-4b5c-9e00-e8fe6b1861de',
            }
        }
    ]
};

const jadeDrsMarthaResult = {
    contentType: 'application/octet-stream',
    size: 15601108255,
    timeCreated: '2020-04-27T15:56:09.696Z',
    timeUpdated: '2020-04-27T15:56:09.696Z',
    bucket: 'broad-jade-dev-data-bucket',
    name: 'fd8d8492-ad02-447d-b54e-35a7ffd0e7a5/8b07563a-542f-4b5c-9e00-e8fe6b1861de',
    gsUri:
        'gs://broad-jade-dev-data-bucket/fd8d8492-ad02-447d-b54e-35a7ffd0e7a5/8b07563a-542f-4b5c-9e00-e8fe6b1861de',
    googleServiceAccount: null,
    bondProvider: null,
    fileName: 'HG00096.mapped.ILLUMINA.bwa.GBR.low_coverage.20120522.bam',
    hashes: {
        md5: '336ea55913bc261b72875bd259753046',
        sha256: 'f76877f8e86ec3932fd2ae04239fbabb8c90199dab0019ae55fa42b31c314c44',
        crc32c: '8a366443'
    }
};

// Gen3/CRDC

const gen3CrdcResponse = {
    access_methods:
        [
            {
                access_id: "gs",
                access_url:
                    {
                        url: "gs://gdc-tcga-phs000178-controlled/BRCA/RNA/RNA-Seq/UNC-LCCC/ILLUMINA/UNCID_2210188.c71ca9f7-248f-460c-b5d3-afb2c648fef2.110412_UNC13-SN749_0051_AB0168ABXX_4.tar.gz"
                    },
                region: "",
                type: "gs"
            },
            {
                access_id: "s3",
                access_url:
                    {
                        url: "s3://tcga-2-controlled/0027045b-9ed6-45af-a68e-f55037b5184c/UNCID_2210188.c71ca9f7-248f-460c-b5d3-afb2c648fef2.110412_UNC13-SN749_0051_AB0168ABXX_4.tar.gz"
                    },
                region: "",
                type: "s3"
            }
        ],
    aliases: [],
    checksums:
        [
            {
                checksum: "2edd5fdb4f1deac4ef2bdf969de9f8ad",
                type: "md5"
            }
        ],
    contents: [],
    created_time: "2018-06-27T10:28:06.398871",
    description: "",
    id: "0027045b-9ed6-45af-a68e-f55037b5184c",
    mime_type: "application/json",
    name: null,
    self_uri: "drs://nci-crdc.datacommons.io/0027045b-9ed6-45af-a68e-f55037b5184c",
    size: 6703858793,
    updated_time: "2018-06-27T10:28:06.398882",
    version: "5eb15d8b"
};

const gen3CrdcDrsMarthaResult = (expectedGoogleServiceAccount) => { return {
    contentType: 'application/json',
    size: 6703858793,
    timeCreated: '2018-06-27T10:28:06.398Z',
    timeUpdated: '2018-06-27T10:28:06.398Z',
    bucket: 'gdc-tcga-phs000178-controlled',
    name:
        'BRCA/RNA/RNA-Seq/UNC-LCCC/ILLUMINA' +
        '/UNCID_2210188.c71ca9f7-248f-460c-b5d3-afb2c648fef2.110412_UNC13-SN749_0051_AB0168ABXX_4.tar.gz',
    gsUri:
        'gs://gdc-tcga-phs000178-controlled/BRCA/RNA/RNA-Seq/UNC-LCCC/ILLUMINA' +
        '/UNCID_2210188.c71ca9f7-248f-460c-b5d3-afb2c648fef2.110412_UNC13-SN749_0051_AB0168ABXX_4.tar.gz',
<<<<<<< HEAD
    googleServiceAccount: null,
    bondProvider: null,
=======
    googleServiceAccount: expectedGoogleServiceAccount,
>>>>>>> 17385f19
    fileName: 'UNCID_2210188.c71ca9f7-248f-460c-b5d3-afb2c648fef2.110412_UNC13-SN749_0051_AB0168ABXX_4.tar.gz',
    hashes: {
        md5: '2edd5fdb4f1deac4ef2bdf969de9f8ad'
    }
}; };

// Anvil

const anvilDrsResponse = {
    access_methods:
        [
            {
                access_id: "gs",
                access_url:
                    {
                        url: "gs://fc-secure-ff8156a3-ddf3-42e4-9211-0fd89da62108/GTEx_Analysis_2017-06-05_v8_RNAseq_bigWig_files/GTEX-1GZHY-0011-R6a-SM-9OSWL.Aligned.sortedByCoord.out.patched.md.bigWig"
                    },
                region: "",
                type: "gs"
            }
        ],
    aliases: [],
    checksums:
        [
            {
                checksum: "18156430a5eea715b9b58fb53d0cef99",
                type: "md5"
            }
        ],
    contents: [],
    created_time: "2020-07-08T18:52:53.194819",
    description: "",
    id: "dg.ANV0/00008531-03d7-418c-b3d3-b7b22b5381a0",
    mime_type: "application/json",
    name: "",
    self_uri: "drs://gen3.theanvil.io/dg.ANV0/00008531-03d7-418c-b3d3-b7b22b5381a0",
    size: 143562155,
    updated_time: "2020-07-08T18:52:53.194826",
    version: "0a4262ff"
};

const anvilDrsMarthaResult = (expectedGoogleServiceAccount) => {
    return {
        contentType: 'application/json',
        size: 143562155,
        timeCreated: '2020-07-08T18:52:53.194Z',
        timeUpdated: '2020-07-08T18:52:53.194Z',
        bucket: 'fc-secure-ff8156a3-ddf3-42e4-9211-0fd89da62108',
        name:
            'GTEx_Analysis_2017-06-05_v8_RNAseq_bigWig_files' +
            '/GTEX-1GZHY-0011-R6a-SM-9OSWL.Aligned.sortedByCoord.out.patched.md.bigWig',
        gsUri:
            'gs://fc-secure-ff8156a3-ddf3-42e4-9211-0fd89da62108/GTEx_Analysis_2017-06-05_v8_RNAseq_bigWig_files' +
            '/GTEX-1GZHY-0011-R6a-SM-9OSWL.Aligned.sortedByCoord.out.patched.md.bigWig',
        googleServiceAccount: expectedGoogleServiceAccount,
        bondProvider: 'anvil',
        fileName: 'GTEX-1GZHY-0011-R6a-SM-9OSWL.Aligned.sortedByCoord.out.patched.md.bigWig',
        hashes: {
            md5: '18156430a5eea715b9b58fb53d0cef99'
        }
    };
};

// Kids First

const kidsFirstDrsResponse = {
    "access_methods": [
        {
            "access_id": "s3",
            "access_url": {
                "uUrl":
                    "s3://kf-seq-data-washu/OrofacialCleft/fa9c2cb04f614f90b75323b05bfdd231.bam"
            },
            "region": "",
            "type": "s3"
        }
    ],
    "aliases": [

    ],
    "checksums": [
        {
            "Checksum":
                "24e5d5d0ddd094be0ffb672875b10576-6572",
            "type": "etag"
        }
    ],
    "contents": [

    ],
    "created_time": "2018-05-23T12:32:32.594470",
    "description": "",
    "id": "ed6be7ab-068e-46c8-824a-f39cfbb885cc",
    "mime_type": "application/json",
    "name": "fa9c2cb04f614f90b75323b05bfdd231.bam",
    "self_uri":
        "drs://data.kidsfirstdrc.org/ed6be7ab-068e-46c8-824a-f39cfbb885cc",
    "size": 55121736836,
    "updated_time": "2018-05-23T12:32:32.594480",
    "version": "f70e5775"
};

const kidsFirstDrsMarthaResult = (expectedGoogleServiceAccount) => {
    return {
        contentType: 'application/json',
        size: 55121736836,
        timeCreated: '2018-05-23T12:32:32.594Z',
        timeUpdated: '2018-05-23T12:32:32.594Z',
        bucket: null, // expected, uses S3
        name: null, // there is definitely a name in the server response, why isn't Martha using it?
        gsUri: null, // expected, uses S3
        googleServiceAccount: expectedGoogleServiceAccount,
        bondProvider: 'dcf-fence',
        fileName: 'fa9c2cb04f614f90b75323b05bfdd231.bam',
        hashes: {
            // This case captures current Martha behavior, selectively allow `undefined`
            etag: undefined // eslint-disable-line no-undefined
        }
    };
};

// BDC

const bdcDrsResponse = {
    access_methods:
        [
            {
                access_id: "gs",
                access_url:
                    {
                        url: "gs://fc-56ac46ea-efc4-4683-b6d5-6d95bed41c5e/CCDG_13607/Project_CCDG_13607_B01_GRM_WGS.cram.2019-02-06/Sample_HG02014/analysis/HG02014.final.cram"
                    },
                region: "",
                type: "gs"
            }
        ],
    aliases: [],
    checksums:
        [
            {
                checksum: "bb193a5b603ae6ac5eb39890b6ca1bb5",
                type: "md5"
            }
        ],
    contents: [],
    created_time: "2020-01-15T15:35:09.184152",
    description: "",
    id: "dg.4503/fc046e84-6cf9-43a3-99cc-ffa2964b88cb",
    mime_type: "application/json",
    name: "",
    self_uri: "drs://gen3.biodatacatalyst.nhlbi.nih.gov/dg.4503/fc046e84-6cf9-43a3-99cc-ffa2964b88cb",
    size: 14772393959,
    updated_time: "2020-01-15T15:35:09.184160",
    version: "f443f632"
};

const bdcDrsMarthaResult = (expectedGoogleServiceAccount) => {
    return {
        contentType: 'application/json',
        size: 14772393959,
        timeCreated: '2020-01-15T15:35:09.184Z',
        timeUpdated: '2020-01-15T15:35:09.184Z',
        bucket: 'fc-56ac46ea-efc4-4683-b6d5-6d95bed41c5e',
        name: 'CCDG_13607/Project_CCDG_13607_B01_GRM_WGS.cram.2019-02-06/Sample_HG02014/analysis/HG02014.final.cram',
        gsUri:
            'gs://fc-56ac46ea-efc4-4683-b6d5-6d95bed41c5e' +
            '/CCDG_13607' +
            '/Project_CCDG_13607_B01_GRM_WGS.cram.2019-02-06' +
            '/Sample_HG02014' +
            '/analysis' +
            '/HG02014.final.cram',
        googleServiceAccount: expectedGoogleServiceAccount,
        bondProvider: 'fence',
        fileName: 'HG02014.final.cram',
        hashes: {
            md5: 'bb193a5b603ae6ac5eb39890b6ca1bb5'
        }
    };
};

// HCA
// returned via
//   `curl https://drs.data.humancellatlas.org/ga4gh/dos/v1/dataobjects/4cf48dbf-cf09-452e-bb5b-fd016af0c747?version=2019-09-14T024754.281908Z`
const hcaDosResponse = {
    data_object: {
        id: '4cf48dbf-cf09-452e-bb5b-fd016af0c747',
        urls: [
            {
                url:
                    'https://drs.data.humancellatlas.org/dss/files/4cf48dbf-cf09-452e-bb5b-fd016af0c747' +
                    '?version=2019-09-14T024754.281908Z' +
                    '&replica=aws' +
                    '&wait=1' +
                    '&fileName=eb32bfc6-e7be-4093-8959-b8bf27f2404f.zarr%21.zattrs'
            },
            {
                url:
                    'gs://org-hca-dss-checkout-prod/blobs' +
                    '/160fde1559f7154b03a6f645b4c7ff0eb2af37241e2cab3961e7780ead93860a' +
                    '.b0fcf2baaadb4aa6545804998867eff29330762a' +
                    '.d18ef9b8fd14ac922588baeec4853c0d' +
                    '.0ba92b16'
            }
        ],
        size: '148', // Yes, this is a string returned by the `curl` above
        checksums: [
            {
                checksum: '160fde1559f7154b03a6f645b4c7ff0eb2af37241e2cab3961e7780ead93860a',
                type: 'sha256'
            }
        ],
        aliases: [
            'eb32bfc6-e7be-4093-8959-b8bf27f2404f.zarr!.zattrs'
        ],
        version: '2019-09-14T024754.281908Z',
        name: 'eb32bfc6-e7be-4093-8959-b8bf27f2404f.zarr!.zattrs'
    }
};

const hcaDosMarthaResult = {
    contentType: 'application/octet-stream',
    size: 148,
    timeCreated: null,
    timeUpdated: null,
    bucket: 'org-hca-dss-checkout-prod',
    name:
        'blobs' +
        '/160fde1559f7154b03a6f645b4c7ff0eb2af37241e2cab3961e7780ead93860a' +
        '.b0fcf2baaadb4aa6545804998867eff29330762a' +
        '.d18ef9b8fd14ac922588baeec4853c0d' +
        '.0ba92b16',
    gsUri:
        'gs://org-hca-dss-checkout-prod/blobs' +
        '/160fde1559f7154b03a6f645b4c7ff0eb2af37241e2cab3961e7780ead93860a' +
        '.b0fcf2baaadb4aa6545804998867eff29330762a' +
        '.d18ef9b8fd14ac922588baeec4853c0d' +
        '.0ba92b16',
    googleServiceAccount: null,
    bondProvider: null,
    fileName: 'eb32bfc6-e7be-4093-8959-b8bf27f2404f.zarr!.zattrs',
    hashes: {
        sha256: '160fde1559f7154b03a6f645b4c7ff0eb2af37241e2cab3961e7780ead93860a'
    }
};

module.exports = {
    expectedObjWithMissingFields,
    dosObjectWithMissingFields,
    dosObjectWithInvalidFields,
    sampleDosResponse,
    sampleDosMarthaResult,
    dataGuidsOrgResponse,
    dataGuidsOrgMarthaResult,
    jadeDrsResponse,
    jadeDrsMarthaResult,
    hcaDosResponse,
    hcaDosMarthaResult,
    bdcDrsResponse,
    bdcDrsMarthaResult,
    anvilDrsResponse,
    anvilDrsMarthaResult,
    gen3CrdcResponse,
    gen3CrdcDrsMarthaResult,
    kidsFirstDrsResponse,
    kidsFirstDrsMarthaResult
};<|MERGE_RESOLUTION|>--- conflicted
+++ resolved
@@ -255,12 +255,8 @@
     gsUri:
         'gs://gdc-tcga-phs000178-controlled/BRCA/RNA/RNA-Seq/UNC-LCCC/ILLUMINA' +
         '/UNCID_2210188.c71ca9f7-248f-460c-b5d3-afb2c648fef2.110412_UNC13-SN749_0051_AB0168ABXX_4.tar.gz',
-<<<<<<< HEAD
-    googleServiceAccount: null,
+    googleServiceAccount: expectedGoogleServiceAccount,
     bondProvider: null,
-=======
-    googleServiceAccount: expectedGoogleServiceAccount,
->>>>>>> 17385f19
     fileName: 'UNCID_2210188.c71ca9f7-248f-460c-b5d3-afb2c648fef2.110412_UNC13-SN749_0051_AB0168ABXX_4.tar.gz',
     hashes: {
         md5: '2edd5fdb4f1deac4ef2bdf969de9f8ad'
