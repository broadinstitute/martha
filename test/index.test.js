--- conflicted
+++ resolved
@@ -68,12 +68,7 @@
     supertest
         .post(`/martha_v1`)
         .set('Content-Type', 'application/json')
-        //TODO: set up URL we control for this test
-<<<<<<< HEAD
         .send({"url" : "dos://broad-dsp-dos.storage.googleapis.com/dos.json", "pattern" : "gs://"})
-=======
-        .send({"url" : "dos://dos-dss.ucsc-cgp-dev.org/60936d97-6358-4ce3-8136-d5776186ee21?version=2018-03-23T123738.145535Z", "pattern" : "gs://"})
->>>>>>> ec64e012
         .expect((response) => {
             t.is(response.statusCode, 200);
             t.deepEqual(response.text, "gs://broad-public-datasets/NA12878_downsampled_for_testing/unmapped/H06JUADXX130110.1.ATCACGAT.20k_reads.bam");
