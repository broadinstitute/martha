--- conflicted
+++ resolved
@@ -29,34 +29,6 @@
 //     t.deepEqual(res.send.lastCall.args[0], "gs://commons-dss-commons/blobs/64573c6a0c75993c16e313f819fa71b8571b86de75b7523ae8677a92172ea2ba.9976538e92c4f12aebfea277ecaef9fc5b54c732.594f5f1a316e9ccfb38d02a345c86597-293.41a4b033");
 //     t.is(res.statusCode, 200);
 // });
-<<<<<<< HEAD
-=======
-
-test(`should return descriptive error when no link matching pattern is present`, t => {
-    var getResponse = getRequest.returns({end: (cb) => {cb(null, {text : withNoGS})}});
-    const res = {send: getResponse, status: function(s) {this.statusCode = s; return this;}};
-    martha({body: {"url" : "https://example.com/noGSlink", "pattern" : "gs://"}}, res);
-    t.is(res.send.lastCall.args[0], "No gs:// link found");
-    t.is(res.statusCode, 404);
-});
-
-test(`should return no data found if returned data object is empty`, t => {
-    var getResponse = getRequest.returns({end: (cb) => {cb(null, {text : noData })}});
-    const res = {send: getResponse, status: function(s) {this.statusCode = s; return this;}};
-    martha({body: {"url" : "https://example.com/noData", "pattern" : "gs://"}}, res);
-    t.is(res.send.lastCall.args[0], "No data received from https://example.com/noData");
-    t.is(res.statusCode, 400);
-});
-
-test(`should return error if data object is bad`, t => {
-    var getResponse = getRequest.returns({end: (cb) => {cb(null, {text : badData})}});
-    const res = {send: getResponse, status: function(s) {this.statusCode = s; return this;}};
-    martha({body: {"url" : "https://example.com/badData", "pattern" : "gs://"}}, res);
-    t.is(res.send.lastCall.args[0], "Data returned not in correct format");
-    t.is(res.statusCode, 400);
-});
->>>>>>> 0839c72a
-
 // test(`should return descriptive error when no link matching pattern is present`, t => {
 //     var getResponse = getRequest.returns({end: (cb) => {cb(null, {text : withNoGS})}});
 //     const res = {send: getResponse, status: function(s) {this.statusCode = s; return this;}};
