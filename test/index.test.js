--- conflicted
+++ resolved
@@ -22,7 +22,6 @@
     getRequest.restore();
 })
 
-<<<<<<< HEAD
 test(`should return link that matches pattern param`, t => {
     var getResponse = getRequest.returns({end: (cb) => {cb(null, {text : withGS})}});
     const res = {send: getResponse, status: function(s) {this.statusCode = s; return this;}};
@@ -31,7 +30,6 @@
     t.is(res.statusCode, 200);
 });
 
-=======
 // test(`should return link that matches pattern param`, t => {
 //     var getResponse = getRequest.returns({end: (cb) => {cb(null, {text : withGS})}});
 //     const res = {send: getResponse, status: function(s) {this.statusCode = s; return this;}};
@@ -39,7 +37,6 @@
 //     t.deepEqual(res.send.lastCall.args[0], "gs://commons-dss-commons/blobs/64573c6a0c75993c16e313f819fa71b8571b86de75b7523ae8677a92172ea2ba.9976538e92c4f12aebfea277ecaef9fc5b54c732.594f5f1a316e9ccfb38d02a345c86597-293.41a4b033");
 //     t.is(res.statusCode, 200);
 // });
->>>>>>> a2eeace8
 // test(`should return descriptive error when no link matching pattern is present`, t => {
 //     var getResponse = getRequest.returns({end: (cb) => {cb(null, {text : withNoGS})}});
 //     const res = {send: getResponse, status: function(s) {this.statusCode = s; return this;}};
