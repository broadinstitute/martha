--- conflicted
+++ resolved
@@ -48,7 +48,6 @@
     t.is(determineBondProvider('drs://some-host/anything'), BondProviders.default);
 });
 
-<<<<<<< HEAD
 test('determineBondProvider should return the "jade-data-repo" as the provider for JDR dev host"', (t) => {
     t.is(determineBondProvider('drs://jade.datarepo-dev.broadinstitute.org/identifier'), BondProviders.JADE_DATA_REPO);
 });
@@ -63,10 +62,6 @@
 
 test('determineBondProvider should return the "jade-data-repo" as the provider for JDR prod host"', (t) => {
     t.is(determineBondProvider('drs://jade-terra.datarepo-prod.broadinstitute.org/identifier'), BondProviders.JADE_DATA_REPO);
-});
-=======
-test('determineBondProvider should not return a provider if the URL host is JDR"', (t) => {
-    t.falsy(determineBondProvider('drs://jade.datarepo-dev.broadinstitute.org/identifier'));
 });
 
 test('determineBondProvider should return the AnVIL BondProvider if the URL host is the AnVIL prefix dg.ANV0', (t) => {
@@ -102,5 +97,4 @@
             BondProviders.default,
         );
     }
-);
->>>>>>> 15aa9820
+);