--- conflicted
+++ resolved
@@ -4,14 +4,7 @@
 ## Prepare the image
 ENV DEBIAN_FRONTEND noninteractive
 RUN apt-get update \
-<<<<<<< HEAD
-    && apt-get install -y -qq --no-install-recommends \
-    unzip \
-    mariadb-common \
-    libmariadb3 \
-=======
     && apt-get install -y -qq --no-install-recommends unzip mariadb-common libmariadb3 \
->>>>>>> 8e3fc7e8
     && apt-get clean
 
 # Install the Google Cloud SDK
